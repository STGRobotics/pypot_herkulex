# PyPot: A library for Dynamixel motors control #

PyPot is a framework developed in the [inria FLOWERS](https://flowers.inria.fr/) team to make it easy and fast to control custom robots based on dynamixel motors. This framework provides different level of abstraction corresponding to different types of use. More precisely, you can use PyPot to:

* directly control robotis motors through a USB2serial device,
* define the structure of your particular robot and control it through high-level commands.
* define primitives and easily combine them to create complex behavior.

PyPot has been entirely written in Python to allow for fast development, easy deployment and quick scripting by non-necessary expert developers. It can also benefits from the scientific and machine learning libraries existing in Python. The serial communication is handled through the standard library and thus allows for rather high performance (10ms sensorimotor loop). It is crossed-platform and has been tested on Linux, Windows and Mac OS.

## The Poppy-project: open source ##

<<<<<<< HEAD
PyPot is part of the [Poppy project](http://flowers.inria.fr/poppy) aiming at releasing an integrated humanoid platform under an open source license. Poppy is a kid-size humanoid robot designed for biped locomotion and physical human-robot interaction. It is based on a combination of standard dynamixel actuators, 3D printed parts and open-source electronics such as Arduino boards. Both the hardware (3D models, electronics...) and software can be freely used, modified and duplicated.
=======
PyPot is part of the [Poppy project](http://flowers.inria.fr/poppy) aiming at releasing an integrated humanoid platform under an open source license GPL V3. Poppy is a kid-size humanoid robot designed for biped locomotion and physical human-robot interaction. It is based on a combination of standard dynamixel actuators, 3D printed parts and open-source electronics such as Arduino boards. Both the hardware (3D models, electronics...) and software can be freely used, modified and duplicated.
>>>>>>> d4ed8643

Do not hesitate to contact us if you want to get involved!

## Documentation ##

The full PyPot documentation on a html format can be found [here](http://pierrerouanet.bitbucket.org/pypot/). It provides tutorials, examples and a complete API.

## Installation ##

Before you start building PyPot, you need to make sure that the following packages are already installed on your computer:

* [python](http://www.python.org) 2.7
* [pyserial](http://pyserial.sourceforge.net) 2.6 (or later)
* [numpy](http://www.numpy.org) 

Once it is done, you can build and install PyPot with the classical:

    cd PyPot
    python setup.py install
 
You will also have to install the driver for the USB2serial port. There are two devices that have been tested with PyPot that could be used:

* USB2AX - this device is designed to manage TTL communication only
* USB2Dynamixel - this device can manage both TTL and RS485 communication.

For more details on the installation procedure, please refer to the [installation section](http://pierrerouanet.bitbucket.org/pypot/intro.html#installation) of the documentation.<|MERGE_RESOLUTION|>--- conflicted
+++ resolved
@@ -10,11 +10,7 @@
 
 ## The Poppy-project: open source ##
 
-<<<<<<< HEAD
-PyPot is part of the [Poppy project](http://flowers.inria.fr/poppy) aiming at releasing an integrated humanoid platform under an open source license. Poppy is a kid-size humanoid robot designed for biped locomotion and physical human-robot interaction. It is based on a combination of standard dynamixel actuators, 3D printed parts and open-source electronics such as Arduino boards. Both the hardware (3D models, electronics...) and software can be freely used, modified and duplicated.
-=======
 PyPot is part of the [Poppy project](http://flowers.inria.fr/poppy) aiming at releasing an integrated humanoid platform under an open source license GPL V3. Poppy is a kid-size humanoid robot designed for biped locomotion and physical human-robot interaction. It is based on a combination of standard dynamixel actuators, 3D printed parts and open-source electronics such as Arduino boards. Both the hardware (3D models, electronics...) and software can be freely used, modified and duplicated.
->>>>>>> d4ed8643
 
 Do not hesitate to contact us if you want to get involved!
 
